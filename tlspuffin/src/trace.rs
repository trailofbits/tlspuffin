--- conflicted
+++ resolved
@@ -449,22 +449,7 @@
                 Action::Output(_) => {}
             }
 
-<<<<<<< HEAD
             ctx.claims.deref_borrow().log();
-=======
-            let claims: &Vec<(AgentName, Claim)> = &ctx.claims.deref().borrow().claims;
-
-            debug!(
-                "New Claims: {}",
-                &claims
-                    .iter()
-                    .map(|(name, claim)| format!("{name}: {}", claim.typ))
-                    .join(", ")
-            );
-            for (name, claim) in claims {
-                trace!("{name}: {claim}");
-            }
->>>>>>> b1a2e2ff
         }
 
         let claims = ctx.claims.deref_borrow();
