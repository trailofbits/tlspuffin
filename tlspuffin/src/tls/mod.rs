//! The *tls* module provides concrete implementations for the functions used in the term.
//! The module offers a variety of [`DynamicFunction`]s which can be used in the fuzzing.

use fn_impl::*;

use crate::define_signature;

mod key_exchange;
mod key_schedule;

pub mod error;

pub mod seeds;
pub mod violation;

/// This modules contains all the concrete implementations of function symbols.
#[path = "."]
pub mod fn_impl {
    pub mod fn_cert;
    pub mod fn_constants;
    pub mod fn_extensions;
    pub mod fn_fields;
    pub mod fn_messages;
    pub mod fn_transcript;
    pub mod fn_utils;

    pub use fn_cert::*;
    pub use fn_constants::*;
    pub use fn_extensions::*;
    pub use fn_fields::*;
    pub use fn_messages::*;
    pub use fn_transcript::*;
    pub use fn_utils::*;
}

/// Function symbol which can be used for debugging
///
#[allow(dead_code)]
fn fn_debug(
    message: &rustls::msgs::message::Message,
) -> Result<rustls::msgs::message::Message, crate::tls::error::FnError> {
    dbg!(message);
    Ok(message.clone())
}

#[macro_export]
macro_rules! nyi_fn {
    () => {};
}

define_signature!(
    SIGNATURE,
    // constants
    fn_true
    fn_false
    fn_seq_0
    fn_seq_1
    fn_seq_2
    fn_seq_3
    fn_seq_4
    fn_seq_5
    fn_seq_6
    fn_seq_7
    fn_seq_8
    fn_seq_9
    fn_seq_10
    fn_seq_11
    fn_seq_12
    fn_seq_13
    fn_seq_14
    fn_seq_15
    fn_seq_16
    fn_large_length
    fn_empty_bytes_vec
    // messages
    fn_alert_close_notify
    fn_application_data
    fn_certificate
    fn_certificate13
    fn_certificate_request
    fn_certificate_request13
    fn_certificate_status
    fn_certificate_verify
    fn_change_cipher_spec
    fn_client_hello
    fn_client_key_exchange
    fn_empty_handshake_message
    fn_encrypted_extensions
    fn_finished
    fn_heartbeat
    fn_heartbeat_fake_length
    fn_hello_request
    fn_hello_retry_request
    fn_key_update
    fn_key_update_not_requested
    fn_message_hash
    fn_new_session_ticket
    fn_new_session_ticket13
    fn_opaque_message
    fn_server_hello
    fn_server_hello_done
    fn_server_key_exchange
    // extensions
    fn_client_extensions_new
    fn_client_extensions_append
    fn_server_extensions_new
    fn_server_extensions_append
    fn_hello_retry_extensions_new
    fn_hello_retry_extensions_append
    fn_cert_req_extensions_new
    fn_cert_req_extensions_append
    fn_cert_extensions_new
    fn_cert_extensions_append
    fn_new_session_ticket_extensions_new
    fn_new_session_ticket_extensions_append
    fn_server_name_extension
    fn_server_name_server_extension
    fn_status_request_extension
    fn_status_request_server_extension
    fn_status_request_certificate_extension
    fn_support_group_extension
    fn_ec_point_formats_extension
    fn_ec_point_formats_server_extension
    fn_signature_algorithm_extension
    fn_signature_algorithm_cert_req_extension
    fn_empty_vec_of_vec
    fn_append_vec
    fn_al_protocol_negotiation
    fn_al_protocol_server_negotiation
    fn_signed_certificate_timestamp_extension
    fn_signed_certificate_timestamp_server_extension
    fn_signed_certificate_timestamp_certificate_extension
    fn_extended_master_secret_extension
    fn_extended_master_secret_server_extension
    fn_session_ticket_request_extension
    fn_session_ticket_offer_extension
    fn_session_ticket_server_extension
    fn_new_preshared_key_identity
    fn_empty_preshared_keys_identity_vec
    fn_append_preshared_keys_identity
    fn_preshared_keys_extension_empty_binder
    fn_preshared_keys_server_extension
    fn_early_data_extension
    fn_early_data_new_session_ticket_extension
    fn_early_data_server_extension
    fn_supported_versions12_extension
    fn_supported_versions13_extension
    fn_supported_versions12_hello_retry_extension
    fn_supported_versions13_hello_retry_extension
    fn_supported_versions12_server_extension
    fn_supported_versions13_server_extension
    fn_cookie_extension
    fn_cookie_hello_retry_extension
    fn_psk_exchange_mode_dhe_ke_extension
    fn_psk_exchange_mode_ke_extension
    fn_certificate_authorities_extension
    fn_signature_algorithm_cert_extension
    fn_key_share_deterministic_extension
    fn_key_share_extension
    fn_key_share_deterministic_server_extension
    fn_key_share_server_extension
    fn_key_share_hello_retry_extension
    fn_transport_parameters_extension
    fn_transport_parameters_server_extension
    fn_renegotiation_info_extension
    fn_renegotiation_info_server_extension
    fn_transport_parameters_draft_extension
    fn_transport_parameters_draft_server_extension
    fn_unknown_client_extension
    fn_unknown_server_extension
    fn_unknown_hello_retry_extension
    fn_unknown_cert_request_extension
    fn_unknown_new_session_ticket_extension
    fn_unknown_certificate_extension
    // fields
    fn_protocol_version13
    fn_protocol_version12
    fn_new_session_id
    fn_empty_session_id
    fn_new_random
    fn_compressions
    fn_compression
    fn_no_key_share
    fn_get_server_key_share
    fn_get_client_key_share
    fn_get_any_client_curve
    fn_verify_data
    fn_verify_data_server
    fn_sign_transcript
    fn_new_cipher_suites
    fn_append_cipher_suite
    fn_cipher_suite12
    fn_cipher_suite13_aes_128_gcm_sha256
    fn_cipher_suite13_aes_256_gcm_sha384
    fn_cipher_suite13_aes_128_ccm_sha256
    fn_weak_export_cipher_suite
    fn_secure_rsa_cipher_suite12
    // utils
    fn_new_transcript
    fn_append_transcript
<<<<<<< HEAD
=======
    fn_decode_ecdh_pubkey
    fn_encode_ec_pubkey12
    fn_decrypt_application
>>>>>>> a78e876b
    fn_decrypt_handshake
    fn_no_psk
    fn_psk
    fn_decrypt_application
    fn_encrypt_handshake
    fn_encrypt_application
    fn_derive_psk
    fn_derive_binder
    fn_fill_binder
    fn_get_ticket
    fn_get_ticket_age_add
    fn_get_ticket_nonce
    fn_new_transcript12
    fn_decode_ecdh_params
    fn_new_pubkey12
    fn_encrypt12
    fn_new_certificate
    fn_new_certificates
    fn_append_certificate
    fn_new_certificate_entries
    fn_append_certificate_entry
    fn_named_group_secp384r1
    fn_named_group_x25519
    // transcript functions
    fn_server_hello_transcript
    fn_client_finished_transcript
    fn_server_finished_transcript
    fn_certificate_transcript
    // certificate functions
    fn_bob_cert
    fn_bob_key
    fn_alice_cert
    fn_alice_key
    fn_eve_cert
    fn_random_ec_cert
    fn_certificate_entry
    fn_empty_certificate_chain
    fn_append_certificate_entry
    fn_get_context
    fn_eve_pkcs1_signature
    fn_rsa_sign_client
    fn_rsa_sign_server
    fn_ecdsa_sign_client
    fn_ecdsa_sign_server
    fn_rsa_pss_signature_algorithm
    fn_rsa_pkcs1_signature_algorithm
    fn_invalid_signature_algorithm
    fn_ecdsa_signature_algorithm
);<|MERGE_RESOLUTION|>--- conflicted
+++ resolved
@@ -198,12 +198,6 @@
     // utils
     fn_new_transcript
     fn_append_transcript
-<<<<<<< HEAD
-=======
-    fn_decode_ecdh_pubkey
-    fn_encode_ec_pubkey12
-    fn_decrypt_application
->>>>>>> a78e876b
     fn_decrypt_handshake
     fn_no_psk
     fn_psk
@@ -217,7 +211,8 @@
     fn_get_ticket_age_add
     fn_get_ticket_nonce
     fn_new_transcript12
-    fn_decode_ecdh_params
+    fn_decode_ecdh_pubkey
+    fn_encode_ec_pubkey12
     fn_new_pubkey12
     fn_encrypt12
     fn_new_certificate
