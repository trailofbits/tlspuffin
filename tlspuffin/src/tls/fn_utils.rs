--- conflicted
+++ resolved
@@ -282,15 +282,10 @@
     Ok(params.public.0)
 }
 
-<<<<<<< HEAD
 pub fn fn_new_pubkey12(group: &NamedGroup) -> Result<Vec<u8>, FnError> {
     let kx = tls12_key_exchange(group)?;
-=======
-pub fn fn_new_pubkey12() -> Result<Vec<u8>, FnError> {
-    let kx = tls12_key_exchange()?;
     Ok(Vec::from(kx.pubkey.as_ref()))
 }
->>>>>>> a78e876b
 
 pub fn fn_encode_ec_pubkey12(pubkey: &Vec<u8>) -> Result<Vec<u8>, FnError> {
     let mut buf = Vec::new();
@@ -303,19 +298,12 @@
 pub fn fn_encrypt12(
     message: &Message,
     server_random: &Random,
-<<<<<<< HEAD
-    server_ecdh_params: &ServerECDHParams,
+    server_ecdh_pubkey: &Vec<u8>,
     group: &NamedGroup,
     client: &bool,
     sequence: &u64,
 ) -> Result<OpaqueMessage, FnError> {
-    let secrets = tls12_new_secrets(server_random, server_ecdh_params, group)?;
-=======
-    server_ecdh_pubkey: &Vec<u8>,
-    sequence: &u64,
-) -> Result<OpaqueMessage, FnError> {
-    let secrets = tls12_new_secrets(server_random, server_ecdh_pubkey)?;
->>>>>>> a78e876b
+    let secrets = tls12_new_secrets(server_random, server_ecdh_pubkey, group)?;
 
     let (_decrypter, encrypter) = secrets.make_cipher_pair(match *client {
         true => Side::Client,
