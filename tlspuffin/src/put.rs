--- conflicted
+++ resolved
@@ -80,12 +80,8 @@
     /// Process incoming buffer, internal progress, can fill in output buffer
     fn progress(&mut self, agent_name: &AgentName) -> Result<(), Error>;
     /// In-place reset of the state
-<<<<<<< HEAD
-    fn reset(&mut self) -> Result<(), Error>;
+    fn reset(&mut self, agent_name: AgentName) -> Result<(), Error>;
     fn config(&self) -> &PutConfig;
-=======
-    fn reset(&mut self, agent_name: AgentName) -> Result<(), Error>;
->>>>>>> b1a2e2ff
     /// Register a new claim for agent_name
     #[cfg(feature = "claims")]
     fn register_claimer(&mut self, agent_name: AgentName);
